--- conflicted
+++ resolved
@@ -29,12 +29,7 @@
 
 PATH = pathlib.Path(os.path.abspath(os.path.dirname(__file__)))
 
-
-<<<<<<< HEAD
-REQUIREMENTS = ["numpy", "brain-py", "jaxlib"]
-=======
-REQUIREMENTS = ["numpy", "bidict", "matplotlib"]
->>>>>>> 4c14593c
+REQUIREMENTS = ["numpy", "brain-py", "jaxlib", "bidict"]
 
 with open(PATH / "skneuromsi" / "__init__.py") as fp:
     for line in fp.readlines():
