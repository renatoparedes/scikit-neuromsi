#!/usr/bin/env python
# -*- coding: utf-8 -*-

# This file is part of the
#   Scikit-NeuroMSI Project (https://github.com/renatoparedes/scikit-neuromsi).
# Copyright (c) 2021-2022, Renato Paredes; Cabral, Juan
# License: BSD 3-Clause
# Full Text:
#     https://github.com/renatoparedes/scikit-neuromsi/blob/main/LICENSE.txt

# =============================================================================
# DOCS
# =============================================================================

"""Utilities for scikit-neuromsi."""


# =============================================================================
# IMPORTS
# =============================================================================

from . import ddtype_tools, memtools
from .accabc import AccessorABC
from .bunch import Bunch
from .doctools import doc_inherit

__all__ = [
    "AccessorABC",
    "Bunch",
    "storages",
    "doc_inherit",
    "ddtype_tools",
<<<<<<< HEAD
    "readout_tools",
=======
    "memtools",
>>>>>>> e2b7d44e
]<|MERGE_RESOLUTION|>--- conflicted
+++ resolved
@@ -30,9 +30,5 @@
     "storages",
     "doc_inherit",
     "ddtype_tools",
-<<<<<<< HEAD
-    "readout_tools",
-=======
     "memtools",
->>>>>>> e2b7d44e
-]+]
